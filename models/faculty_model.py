from __future__ import annotations
from sqlalchemy import Integer, String, ForeignKey, Boolean, DateTime, Enum as SqlEnum
from sqlalchemy.orm import Mapped, mapped_column, relationship
from enum import Enum
import datetime
from models.base_model import Base
from typing import TYPE_CHECKING

if TYPE_CHECKING:
    from .designation_model import Designation
    from .tracks_model import Track
    from .track_level import TrackLevel
    from .department_model import Department
    from .school_model import School
    from .person_model import Person
    from .faculty_track_assignment_model import FacultyTrackAssignment
    from .faculty_contract_model import FacultyContract
    from .faculty_transfer_model import FacultyTransfer
    from .faculty_course_history_model import FacultyCourseHistory


class FacultyRole(str, Enum):
    ADMIN = "admin"
    HR = "hr"
    FACULTY = "faculty"


class Faculty(Base):
    __tablename__ = "faculty"
<<<<<<< HEAD

    id: Mapped[int] = mapped_column(Integer, primary_key=True, autoincrement=True)
    code: Mapped[int] = mapped_column(Integer, unique=True, nullable=False)  # Faculty code/ID
    title: Mapped[str] = mapped_column(String(100), nullable=False)
    university_email: Mapped[str] = mapped_column(String(100), unique=True, nullable=True)

    designation_id: Mapped[int] = mapped_column(ForeignKey("designation.id", ondelete="SET NULL"), nullable=True)
    track_id: Mapped[int] = mapped_column(ForeignKey("track.id", ondelete="SET NULL"), nullable=True)
    track_level_id: Mapped[int] = mapped_column(ForeignKey("track_level.id", ondelete="SET NULL"), nullable=True)

    status: Mapped[str] = mapped_column(String(20), nullable=False)
    person_id: Mapped[int] = mapped_column(ForeignKey("person.id", ondelete="CASCADE"), nullable=False)
    department_id: Mapped[int] = mapped_column(ForeignKey("department.id", ondelete="SET NULL"), nullable=True)
    school_id: Mapped[int] = mapped_column(ForeignKey("school.id", ondelete="SET NULL"), nullable=True)
    date_of_joining: Mapped[str] = mapped_column(String(20), nullable=False)

    # Authentication fields (merged User functionality)
    username: Mapped[str] = mapped_column(String(100), unique=True, nullable=True)
    password_hash: Mapped[str] = mapped_column(String(200), nullable=True)
    role: Mapped[FacultyRole] = mapped_column(SqlEnum(FacultyRole, name="facultyrole"), nullable=True)
    last_login: Mapped[datetime.datetime] = mapped_column(DateTime, nullable=True)
    is_active: Mapped[bool] = mapped_column(Boolean, default=False, nullable=False)
    token: Mapped[str] = mapped_column(String(512), nullable=True)  # OAuth/JWT/Session token

    # 🔗 Relationships
    person: Mapped["Person"] = relationship(back_populates="faculty")
    designation: Mapped["Designation"] = relationship(back_populates="faculties")
    track: Mapped["Track"] = relationship(back_populates="faculties")
    track_level: Mapped["TrackLevel"] = relationship(back_populates="faculties")

    department: Mapped["Department"] = relationship(back_populates="faculties")
    school: Mapped["School"] = relationship(back_populates="faculties")

    contracts: Mapped[list["FacultyContract"]] = relationship(
        "FacultyContract", back_populates="faculty", cascade="all, delete-orphan"
    )
    transfers: Mapped[list["FacultyTransfer"]] = relationship(
        "FacultyTransfer", back_populates="faculty", foreign_keys="[FacultyTransfer.faculty_id]"
    )
    course_history: Mapped[list["FacultyCourseHistory"]] = relationship(
        "FacultyCourseHistory", back_populates="faculty", cascade="all, delete-orphan"
    )
    track_assignments: Mapped[list["FacultyTrackAssignment"]] = relationship(
        back_populates="faculty", cascade="all, delete-orphan", foreign_keys="[FacultyTrackAssignment.faculty_id]"
    )

    # Faculty approvals and recommendations
    approved_transfers: Mapped[list["FacultyTransfer"]] = relationship(
        foreign_keys="FacultyTransfer.approved_by",
        primaryjoin="Faculty.id == FacultyTransfer.approved_by"
    )
    approved_track_assignments: Mapped[list["FacultyTrackAssignment"]] = relationship(
        foreign_keys="FacultyTrackAssignment.approved_by",
        primaryjoin="Faculty.id == FacultyTrackAssignment.approved_by"
    )
    recommended_track_assignments: Mapped[list["FacultyTrackAssignment"]] = relationship(
        foreign_keys="FacultyTrackAssignment.recommended_by",
        primaryjoin="Faculty.id == FacultyTrackAssignment.recommended_by"
    )

    def __repr__(self) -> str:
        return (
            f"<Faculty id={self.id} code='{self.code}' username='{self.username}' "
            f"title='{self.title}' role='{self.role}'>"
        )

    # -------------------
    # User-like utilities
    # -------------------
    @property
    def is_user(self) -> bool:
        """Check if faculty is also a system user"""
        return self.is_active

    def validate_user_fields(self) -> tuple[bool, str]:
        """Validate required fields if faculty is an active system user."""
        if not self.is_active:
            return True, ""

        if not self.username:
            return False, "Username is required for active faculty users"
        if not self.password_hash and not self.token:
            return False, "Either password or token is required for active faculty users"
        if not self.role:
            return False, "Role is required for active faculty users"
        return True, ""

    def activate_user(self, username: str, password_hash: str | None, role: str, token: str | None = None) -> None:
        """Activate faculty as a system user (with password or OAuth token)."""
        self.username = username
        self.password_hash = password_hash
        self.token = token
        self.role = role
        self.is_active = True

    def deactivate_user(self) -> None:
        """Deactivate faculty as a system user but keep user data."""
        self.is_active = False
=======
    
    id = Column(Integer, primary_key=True, index=True)
    person_id = Column(Integer, ForeignKey("person.id"), nullable=False)
    code = Column(Integer, unique=True)
    title = Column(String(100))
    university_email = Column(String(100))
    designation_id = Column(Integer, ForeignKey("designation.id"))
    track_id = Column(Integer, ForeignKey("track.id"))
    department_id = Column(Integer, ForeignKey("department.id"))
    school_id = Column(Integer, ForeignKey("school.id"))
    status = Column(String(50))
    date_of_joining = Column(Date)
    
    # Relationships
    person = relationship("Person", back_populates="faculty")
    
    def __repr__(self):
        return f"Faculty(id={self.id}, code={self.code})"
>>>>>>> ff42672c
<|MERGE_RESOLUTION|>--- conflicted
+++ resolved
@@ -27,109 +27,9 @@
 
 class Faculty(Base):
     __tablename__ = "faculty"
-<<<<<<< HEAD
-
-    id: Mapped[int] = mapped_column(Integer, primary_key=True, autoincrement=True)
-    code: Mapped[int] = mapped_column(Integer, unique=True, nullable=False)  # Faculty code/ID
-    title: Mapped[str] = mapped_column(String(100), nullable=False)
-    university_email: Mapped[str] = mapped_column(String(100), unique=True, nullable=True)
-
-    designation_id: Mapped[int] = mapped_column(ForeignKey("designation.id", ondelete="SET NULL"), nullable=True)
-    track_id: Mapped[int] = mapped_column(ForeignKey("track.id", ondelete="SET NULL"), nullable=True)
-    track_level_id: Mapped[int] = mapped_column(ForeignKey("track_level.id", ondelete="SET NULL"), nullable=True)
-
-    status: Mapped[str] = mapped_column(String(20), nullable=False)
-    person_id: Mapped[int] = mapped_column(ForeignKey("person.id", ondelete="CASCADE"), nullable=False)
-    department_id: Mapped[int] = mapped_column(ForeignKey("department.id", ondelete="SET NULL"), nullable=True)
-    school_id: Mapped[int] = mapped_column(ForeignKey("school.id", ondelete="SET NULL"), nullable=True)
-    date_of_joining: Mapped[str] = mapped_column(String(20), nullable=False)
-
-    # Authentication fields (merged User functionality)
-    username: Mapped[str] = mapped_column(String(100), unique=True, nullable=True)
-    password_hash: Mapped[str] = mapped_column(String(200), nullable=True)
-    role: Mapped[FacultyRole] = mapped_column(SqlEnum(FacultyRole, name="facultyrole"), nullable=True)
-    last_login: Mapped[datetime.datetime] = mapped_column(DateTime, nullable=True)
-    is_active: Mapped[bool] = mapped_column(Boolean, default=False, nullable=False)
-    token: Mapped[str] = mapped_column(String(512), nullable=True)  # OAuth/JWT/Session token
-
-    # 🔗 Relationships
-    person: Mapped["Person"] = relationship(back_populates="faculty")
-    designation: Mapped["Designation"] = relationship(back_populates="faculties")
-    track: Mapped["Track"] = relationship(back_populates="faculties")
-    track_level: Mapped["TrackLevel"] = relationship(back_populates="faculties")
-
-    department: Mapped["Department"] = relationship(back_populates="faculties")
-    school: Mapped["School"] = relationship(back_populates="faculties")
-
-    contracts: Mapped[list["FacultyContract"]] = relationship(
-        "FacultyContract", back_populates="faculty", cascade="all, delete-orphan"
-    )
-    transfers: Mapped[list["FacultyTransfer"]] = relationship(
-        "FacultyTransfer", back_populates="faculty", foreign_keys="[FacultyTransfer.faculty_id]"
-    )
-    course_history: Mapped[list["FacultyCourseHistory"]] = relationship(
-        "FacultyCourseHistory", back_populates="faculty", cascade="all, delete-orphan"
-    )
-    track_assignments: Mapped[list["FacultyTrackAssignment"]] = relationship(
-        back_populates="faculty", cascade="all, delete-orphan", foreign_keys="[FacultyTrackAssignment.faculty_id]"
-    )
-
-    # Faculty approvals and recommendations
-    approved_transfers: Mapped[list["FacultyTransfer"]] = relationship(
-        foreign_keys="FacultyTransfer.approved_by",
-        primaryjoin="Faculty.id == FacultyTransfer.approved_by"
-    )
-    approved_track_assignments: Mapped[list["FacultyTrackAssignment"]] = relationship(
-        foreign_keys="FacultyTrackAssignment.approved_by",
-        primaryjoin="Faculty.id == FacultyTrackAssignment.approved_by"
-    )
-    recommended_track_assignments: Mapped[list["FacultyTrackAssignment"]] = relationship(
-        foreign_keys="FacultyTrackAssignment.recommended_by",
-        primaryjoin="Faculty.id == FacultyTrackAssignment.recommended_by"
-    )
-
-    def __repr__(self) -> str:
-        return (
-            f"<Faculty id={self.id} code='{self.code}' username='{self.username}' "
-            f"title='{self.title}' role='{self.role}'>"
-        )
-
-    # -------------------
-    # User-like utilities
-    # -------------------
-    @property
-    def is_user(self) -> bool:
-        """Check if faculty is also a system user"""
-        return self.is_active
-
-    def validate_user_fields(self) -> tuple[bool, str]:
-        """Validate required fields if faculty is an active system user."""
-        if not self.is_active:
-            return True, ""
-
-        if not self.username:
-            return False, "Username is required for active faculty users"
-        if not self.password_hash and not self.token:
-            return False, "Either password or token is required for active faculty users"
-        if not self.role:
-            return False, "Role is required for active faculty users"
-        return True, ""
-
-    def activate_user(self, username: str, password_hash: str | None, role: str, token: str | None = None) -> None:
-        """Activate faculty as a system user (with password or OAuth token)."""
-        self.username = username
-        self.password_hash = password_hash
-        self.token = token
-        self.role = role
-        self.is_active = True
-
-    def deactivate_user(self) -> None:
-        """Deactivate faculty as a system user but keep user data."""
-        self.is_active = False
-=======
     
     id = Column(Integer, primary_key=True, index=True)
-    person_id = Column(Integer, ForeignKey("person.id"), nullable=False)
+    person_id = Column(Integer, ForeignKey("persons.id"), nullable=False)
     code = Column(Integer, unique=True)
     title = Column(String(100))
     university_email = Column(String(100))
@@ -144,5 +44,4 @@
     person = relationship("Person", back_populates="faculty")
     
     def __repr__(self):
-        return f"Faculty(id={self.id}, code={self.code})"
->>>>>>> ff42672c
+        return f"Faculty(id={self.id}, code={self.code})"